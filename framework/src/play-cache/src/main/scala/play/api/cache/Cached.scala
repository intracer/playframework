--- conflicted
+++ resolved
@@ -28,11 +28,7 @@
 case class Cached(key: RequestHeader => String, caching: PartialFunction[ResponseHeader, Duration]) {
   import Cached._
 
-<<<<<<< HEAD
-  def apply(request: RequestHeader): Iteratee[Array[Byte], Result] = {
-=======
   def apply(action: EssentialAction)(implicit app: Application) = build(action)
->>>>>>> 754a13af
 
   /**
    * Compose the cache with an action
@@ -50,25 +46,7 @@
 
     notModified.orElse {
       // Otherwise try to serve the resource from the cache, if it has not yet expired
-<<<<<<< HEAD
       Cache.getAs[Result](resultKey).map(Done[Array[Byte], Result](_))
-    ).getOrElse {
-        // The resource was not in the cache, we have to run the underlying action
-        val iterateeResult = action(request)
-        val durationMilliseconds = if (duration == 0) 1000 * 60 * 60 * 24 * 365 else duration * 1000 // Set client cache expiration to one year for “eternity” duration
-        val expirationDate = http.dateFormat.print(System.currentTimeMillis() + durationMilliseconds)
-        // Generate a fresh ETAG for it
-        val etag = expirationDate // Use the expiration date as ETAG
-        // Add cache information to the response, so clients can cache its content
-        iterateeResult.map { result =>
-          val resultWithHeaders = result.withHeaders(ETAG -> etag, EXPIRES -> expirationDate)
-          Cache.set(etagKey, etag, duration) // Cache the new ETAG of the resource
-          Cache.set(resultKey, resultWithHeaders, duration) // Cache the new SimpleResult of the resource
-          resultWithHeaders
-        }
-      }
-=======
-      Cache.getAs[SimpleResult](resultKey).map(Done[Array[Byte], SimpleResult](_))
     }.getOrElse {
       // The resource was not in the cache, we have to run the underlying action
       val iterateeResult = action(request)
@@ -89,7 +67,7 @@
     }
   }
 
-  private def handleResult(result: SimpleResult, etagKey: String, resultKey: String, app: Application): SimpleResult = {
+  private def handleResult(result: Result, etagKey: String, resultKey: String, app: Application): Result = {
     cachingWithEternity.andThen { duration =>
       // Format expiration date according to http standard
       val expirationDate = http.dateFormat.print(System.currentTimeMillis() + duration.toMillis)
@@ -100,12 +78,11 @@
 
       // Cache the new ETAG of the resource
       Cache.set(etagKey, etag, duration)(app)
-      // Cache the new SimpleResult of the resource
+      // Cache the new Result of the resource
       Cache.set(resultKey, resultWithHeaders, duration)(app)
 
       resultWithHeaders
     }.applyOrElse(result.header, (_: ResponseHeader) => result)
->>>>>>> 754a13af
   }
 
   /**
