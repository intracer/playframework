/*
 *
 *  * Copyright (C) 2009-2013 Typesafe Inc. <http://www.typesafe.com>
 *
 */
package play.api.libs.ws.ssl

import java.security.KeyStore

import java.io._
import java.security.cert._
import org.apache.commons.codec.binary.Base64
import scala.collection.JavaConverters

trait KeyStoreBuilder {
  def build(): KeyStore
}

object KeystoreFormats {

<<<<<<< HEAD
  def loadCertificates(certs: TraversableOnce[Certificate]): KeyStore = {
=======
  def loadCertificate(cert: X509Certificate): KeyStore = {
    val alias = cert.getSubjectX500Principal.getName

    // Must be JKS internally, to enable trusted certificates in JDK 1.6
>>>>>>> c951cf67
    val keystore = KeyStore.getInstance(KeyStore.getDefaultType)
    keystore.load(null)
    certs.foreach { cert =>
      val alias = cert.getSubjectX500Principal.getName
      keystore.setCertificateEntry(alias, cert)
    }
    keystore
  }

}

import KeystoreFormats._

/**
 * Builds a keystore from a string containing PEM encoded certificates, using CertificateFactory internally.
 *
 * @see java.security.cert.CertificateFactory
 */
class StringBasedKeyStoreBuilder(data: String, password: Option[Array[Char]] = None) extends KeyStoreBuilder {

  val logger = org.slf4j.LoggerFactory.getLogger(getClass)

  def build(): KeyStore = {
    val certs = readCertificates(data)
    val store = loadCertificates(certs)
    store

  }

  def readCertificates(certificateString: String): Seq[Certificate] = {
    val cf = CertificateFactory.getInstance("X.509")
    // CertificateFactory throws EOF on whitespace after end cert, which is very common in triple quoted strings.
    val trimmedString = certificateString.trim()
    val is = new ByteArrayInputStream(trimmedString.getBytes("UTF-8"))
    val bis = new BufferedInputStream(is)
    val buffer = new scala.collection.mutable.ListBuffer[Certificate]()
    while (bis.available() > 0) {
      val cert = cf.generateCertificate(bis)
      buffer.append(cert)
    }
    buffer.toList
  }

}

/**
 * Builds a keystore from a file containing PEM encoded certificates, using CertificateFactory internally.
 *
 * @see java.security.cert.CertificateFactory
 */
class FileBasedKeyStoreBuilder(keyStoreType: String,
    filePath: String,
    password: Option[Array[Char]]) extends KeyStoreBuilder {

  val logger = org.slf4j.LoggerFactory.getLogger(getClass)

  def build(): KeyStore = {
    val file = new File(filePath)

    require(file.exists, s"Key store file $filePath does not exist!")
    require(file.canRead, s"Cannot read from key store file $filePath!")

    keyStoreType match {
      case "PEM" =>
        val certs = readCertificates(file)
        loadCertificates(certs)
      case otherFormat =>
        buildFromKeystoreFile(otherFormat, file)
    }
  }

  def buildFromKeystoreFile(storeType: String, file: File): KeyStore = {
    val inputStream = new BufferedInputStream(new FileInputStream(file))
    try {
      val storeType = keyStoreType
      val store = KeyStore.getInstance(storeType)
      store.load(inputStream, password.orNull)
      store
    } finally {
      inputStream.close()
    }
  }

  def readCertificates(file: File): Iterable[Certificate] = {
    import scala.collection.JavaConverters._
    val cf = CertificateFactory.getInstance("X.509")
    val fis = new FileInputStream(file)
    val bis = new BufferedInputStream(fis)

    cf.generateCertificates(bis).asScala
  }

}<|MERGE_RESOLUTION|>--- conflicted
+++ resolved
@@ -18,14 +18,8 @@
 
 object KeystoreFormats {
 
-<<<<<<< HEAD
   def loadCertificates(certs: TraversableOnce[Certificate]): KeyStore = {
-=======
-  def loadCertificate(cert: X509Certificate): KeyStore = {
-    val alias = cert.getSubjectX500Principal.getName
-
     // Must be JKS internally, to enable trusted certificates in JDK 1.6
->>>>>>> c951cf67
     val keystore = KeyStore.getInstance(KeyStore.getDefaultType)
     keystore.load(null)
     certs.foreach { cert =>
