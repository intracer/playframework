--- conflicted
+++ resolved
@@ -14,11 +14,8 @@
 import scala.util.control.NonFatal
 import scala.util.Properties.isJavaAtLeast
 import scala.util.{ Failure, Success, Try }
-<<<<<<< HEAD
 import play.utils.PlayIO
-=======
 import java.security.interfaces.RSAPublicKey
->>>>>>> c951cf67
 
 /**
  * A fake key store
@@ -36,8 +33,11 @@
 
     // Should regenerate if we find an unacceptably weak key in there.
     val store = KeyStore.getInstance("JKS")
-    for (in <- resource.managed(new FileInputStream(keyStoreFile))) {
+    val in = new FileInputStream(keyStoreFile)
+    try {
       store.load(in, "".toCharArray)
+    } finally {
+      PlayIO.closeQuietly(in)
     }
     store.aliases().asScala.foreach {
       alias =>
@@ -73,7 +73,6 @@
         keyStore.load(null, "".toCharArray)
         keyStore.setKeyEntry("playgenerated", keyPair.getPrivate, "".toCharArray, Array(cert))
         keyStore.setCertificateEntry("playgeneratedtrusted", cert)
-<<<<<<< HEAD
         val out = new FileOutputStream(keyStoreFile)
         try {
           keyStore.store(out, "".toCharArray)
@@ -86,14 +85,6 @@
           keyStore.load(in, "".toCharArray)
         } finally {
           PlayIO.closeQuietly(in)
-=======
-        for (out <- resource.managed(new FileOutputStream(keyStoreFile))) {
-          keyStore.store(out, "".toCharArray)
-        }
-      } else {
-        for (in <- resource.managed(new FileInputStream(keyStoreFile))) {
-          keyStore.load(in, "".toCharArray)
->>>>>>> c951cf67
         }
       }
 
